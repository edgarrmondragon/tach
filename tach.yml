--- conflicted
+++ resolved
@@ -32,21 +32,9 @@
   - scope:utils
 exclude:
 - tests/
-<<<<<<< HEAD
 - .*__pycache__/
 - tach.egg-info/
 - dist/
 - build/
 - docs/
-exact: true
-=======
-- tach.egg-info/
-- build/
-- .*__pycache__/
-- dist/
-- docs/
-exclude_hidden_paths: true
-exact: true
-disable_logging: false
->>>>>>> c28cafc7
-ignore_type_checking_imports: false+exact: true