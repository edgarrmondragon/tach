# Why modguard?

<<<<<<< HEAD
We built `modguard` to solve a particularly painful problem that we ran into time and time again - when developing on a codebase with others, the intended interface for a given module would eventually get violated and become a dumping ground for all loosely related code. Imports would tightly couple together what used to be independent modules, and create "mega-modules" of code sprawl. These would in turn be harder to test and significantly more painful to make changes to. Additionally, mis-use of existing modules would degrade performance and cause security incidents.

This would happen for a variety of reasons:
- Junior or new developers had a poor understanding of the existing architecture and/or frameworks being used
- It's significantly easier to add to an existing service rather than create a new one
- Python doesn't prohibit you from importing or using any code living anywhere
=======
We built `modguard` to solve a recurring problem that we've experienced on software teams - code sprawl. Unintended cross-module imports would tightly couple together what used to be independent domains, and eventually create "balls of mud". This makes it harder to test, and harder to make changes. Not to mention that mis-use of modules which were intended to be private can degrade performance and cause security incidents.

This would happen for a variety of reasons:
- Junior developers had a limited understanding of the existing architecture and/or frameworks being used
- It's significantly easier to add to an existing service than to create a new one
- Python doesn't stop you from importing any code living anywhere
>>>>>>> 23855511
- When changes are in a 'gray area', social desire to not block others would let changes through code review
- External deadlines and management pressure would result in "doing it properly" getting punted and/or never done

The attempts to fix this problem almost always came up short. Inevitably, standards guides would be written and stricter and stricter attempts would be made to enforce style guides, lead developer education efforts, and restrict code review. However, each of these approaches had their own flaws. 

The solution was to create a set of definitions for each module and it's public interface, and enforce those domain boundaries through CI. This meant that no developer could ever violate these boundaries without explicitly changing the definition of either the interface or the boundary, a significantly smaller and well scoped set of changes that could then be maintained and managed by those who understood the correct semantics for the system.

With modguard set up, you can collaborate on your codebase with confidence that developers won't violate the intentional design of your modules.
<<<<<<< HEAD
Modguard is:
=======

Modguard is:

>>>>>>> 23855511
- fully open source
- able to be adopted incrementally
- implemented with no runtime footprint
- a standalone library with no external dependencies
- interoperable with your existing system (cli, generated config)<|MERGE_RESOLUTION|>--- conflicted
+++ resolved
@@ -1,20 +1,11 @@
 # Why modguard?
 
-<<<<<<< HEAD
-We built `modguard` to solve a particularly painful problem that we ran into time and time again - when developing on a codebase with others, the intended interface for a given module would eventually get violated and become a dumping ground for all loosely related code. Imports would tightly couple together what used to be independent modules, and create "mega-modules" of code sprawl. These would in turn be harder to test and significantly more painful to make changes to. Additionally, mis-use of existing modules would degrade performance and cause security incidents.
-
-This would happen for a variety of reasons:
-- Junior or new developers had a poor understanding of the existing architecture and/or frameworks being used
-- It's significantly easier to add to an existing service rather than create a new one
-- Python doesn't prohibit you from importing or using any code living anywhere
-=======
 We built `modguard` to solve a recurring problem that we've experienced on software teams - code sprawl. Unintended cross-module imports would tightly couple together what used to be independent domains, and eventually create "balls of mud". This makes it harder to test, and harder to make changes. Not to mention that mis-use of modules which were intended to be private can degrade performance and cause security incidents.
 
 This would happen for a variety of reasons:
 - Junior developers had a limited understanding of the existing architecture and/or frameworks being used
 - It's significantly easier to add to an existing service than to create a new one
 - Python doesn't stop you from importing any code living anywhere
->>>>>>> 23855511
 - When changes are in a 'gray area', social desire to not block others would let changes through code review
 - External deadlines and management pressure would result in "doing it properly" getting punted and/or never done
 
@@ -23,13 +14,9 @@
 The solution was to create a set of definitions for each module and it's public interface, and enforce those domain boundaries through CI. This meant that no developer could ever violate these boundaries without explicitly changing the definition of either the interface or the boundary, a significantly smaller and well scoped set of changes that could then be maintained and managed by those who understood the correct semantics for the system.
 
 With modguard set up, you can collaborate on your codebase with confidence that developers won't violate the intentional design of your modules.
-<<<<<<< HEAD
-Modguard is:
-=======
 
 Modguard is:
 
->>>>>>> 23855511
 - fully open source
 - able to be adopted incrementally
 - implemented with no runtime footprint
