<<<<<<< HEAD
# TODO: move this test
import pytest
from pydantic import ValidationError

from modguard.core.config import ProjectConfig, ScopeDependencyRules, ModuleConfig
from modguard.filesystem import file_to_module_path
from modguard.filesystem.module import parse_module_config
from modguard.filesystem.project import parse_project_config
from modguard.parsing.boundary import has_boundary
from modguard.parsing.imports import get_imports
=======
from modguard.filesystem import file_to_module_path
>>>>>>> 5c9c5b45


def test_file_to_mod_path():
    assert file_to_module_path("__init__.py") == ""
    assert file_to_module_path("domain_one/__init__.py") == "domain_one"
<<<<<<< HEAD
    assert file_to_module_path("domain_one/interface.py") == "domain_one.interface"


def test_has_boundary():
    assert has_boundary("example/domain_one/__init__.py")
    assert not has_boundary("example/domain_one/interface.py")


def test_get_imports():
    assert get_imports("example/domain_one/interface.py") == ["modguard.public"]
    assert set(get_imports("example/domain_one/__init__.py")) == {
        "modguard.boundary.Boundary",
        "example.domain_one.interface.domain_one_interface",
        "example.domain_one.interface.domain_one_var",
    }
    assert set(get_imports("example/__init__.py")) == {
        "modguard",
        "example.domain_one.interface.domain_one_interface",
        "example.domain_three.api.PublicForDomainTwo",
        "example.domain_four",
        "example.domain_four.subsystem.private_subsystem_call",
        "example.domain_one.interface.domain_one_var",
        "example.domain_five.inner.private_fn",
        "example.domain_five.pub_fn",
    }


def test_parse_valid_project_config():
    result = parse_project_config("example/valid/")
    assert result == ProjectConfig(
        ignore=["domain_three"],
        tags={
            "one": ScopeDependencyRules(depends_on=["two"]),
            "two": ScopeDependencyRules(depends_on=["one"]),
            "shared": ScopeDependencyRules(depends_on=[]),
        },
    )


def test_parse_valid_strict_module_config():
    result = parse_module_config("example/valid/domain_one")
    assert result == ModuleConfig(strict=True, tags=["one"])


def test_parse_valid_multi_tag_module_config():
    result = parse_module_config("example/valid/domain_two")
    assert result == ModuleConfig(strict=False, tags=["two", "shared"])


def test_module_with_no_config():
    result = parse_module_config("example/valid/domain_three")
    assert result is None


def test_invalid_project_config():
    with pytest.raises(ValidationError):
        parse_project_config("example/invalid/")


def test_empty_project_config():
    with pytest.raises(ValueError):
        parse_project_config("example/invalid/empty")


def test_invalid_module_config():
    with pytest.raises(ValidationError):
        parse_module_config("example/invalid")


def test_empty_module_config():
    with pytest.raises(ValueError):
        parse_module_config("example/invalid")
=======
    assert file_to_module_path("domain_one/interface.py") == "domain_one.interface"
>>>>>>> 5c9c5b45
<|MERGE_RESOLUTION|>--- conflicted
+++ resolved
@@ -1,55 +1,23 @@
-<<<<<<< HEAD
-# TODO: move this test
 import pytest
 from pydantic import ValidationError
 
 from modguard.core.config import ProjectConfig, ScopeDependencyRules, ModuleConfig
-from modguard.filesystem import file_to_module_path
 from modguard.filesystem.module import parse_module_config
 from modguard.filesystem.project import parse_project_config
-from modguard.parsing.boundary import has_boundary
-from modguard.parsing.imports import get_imports
-=======
 from modguard.filesystem import file_to_module_path
->>>>>>> 5c9c5b45
 
 
 def test_file_to_mod_path():
     assert file_to_module_path("__init__.py") == ""
     assert file_to_module_path("domain_one/__init__.py") == "domain_one"
-<<<<<<< HEAD
     assert file_to_module_path("domain_one/interface.py") == "domain_one.interface"
-
-
-def test_has_boundary():
-    assert has_boundary("example/domain_one/__init__.py")
-    assert not has_boundary("example/domain_one/interface.py")
-
-
-def test_get_imports():
-    assert get_imports("example/domain_one/interface.py") == ["modguard.public"]
-    assert set(get_imports("example/domain_one/__init__.py")) == {
-        "modguard.boundary.Boundary",
-        "example.domain_one.interface.domain_one_interface",
-        "example.domain_one.interface.domain_one_var",
-    }
-    assert set(get_imports("example/__init__.py")) == {
-        "modguard",
-        "example.domain_one.interface.domain_one_interface",
-        "example.domain_three.api.PublicForDomainTwo",
-        "example.domain_four",
-        "example.domain_four.subsystem.private_subsystem_call",
-        "example.domain_one.interface.domain_one_var",
-        "example.domain_five.inner.private_fn",
-        "example.domain_five.pub_fn",
-    }
 
 
 def test_parse_valid_project_config():
     result = parse_project_config("example/valid/")
     assert result == ProjectConfig(
         ignore=["domain_three"],
-        tags={
+        constraints={
             "one": ScopeDependencyRules(depends_on=["two"]),
             "two": ScopeDependencyRules(depends_on=["one"]),
             "shared": ScopeDependencyRules(depends_on=[]),
@@ -89,7 +57,4 @@
 
 def test_empty_module_config():
     with pytest.raises(ValueError):
-        parse_module_config("example/invalid")
-=======
-    assert file_to_module_path("domain_one/interface.py") == "domain_one.interface"
->>>>>>> 5c9c5b45
+        parse_module_config("example/invalid")