from __future__ import annotations

import re
from dataclasses import dataclass, field
from pathlib import Path
from typing import TYPE_CHECKING

from tach import errors
from tach import filesystem as fs
from tach.extension import get_project_imports, set_excluded_paths
from tach.parsing import build_module_tree

if TYPE_CHECKING:
    from tach.core import (
        Dependency,  # noqa: TCH004
        ModuleNode,
        ModuleTree,
        ProjectConfig,
    )


@dataclass
class ErrorInfo:
    source_module: str = ""
    invalid_module: str = ""
    allowed_dependencies: list[Dependency] = field(default_factory=list)
    deprecated_dependencies: list[Dependency] = field(default_factory=list)
    exception_message: str = ""

    @property
    def is_dependency_error(self) -> bool:
        return all((self.source_module, self.invalid_module))

    @property
    def is_deprecated(self) -> bool:
        return self.is_dependency_error and self.invalid_module in [
            dep.path for dep in self.deprecated_dependencies
        ]


def is_top_level_module_import(mod_path: str, module: ModuleNode) -> bool:
    return mod_path == module.full_path


def import_matches_interface_members(mod_path: str, module: ModuleNode) -> bool:
    mod_path_segments = mod_path.rsplit(".", 1)
    if len(mod_path_segments) == 1:
        return mod_path_segments[0] == module.full_path
    else:
        mod_pkg_path, mod_member_name = mod_path_segments
        return (
            mod_pkg_path == module.full_path
            and mod_member_name in module.interface_members
        )


def check_import(
    module_tree: ModuleTree,
    import_mod_path: str,
    file_mod_path: str,
    file_nearest_module: ModuleNode | None = None,
) -> ErrorInfo | None:
    import_nearest_module = module_tree.find_nearest(import_mod_path)
    if import_nearest_module is None:
        # This shouldn't happen since we intend to filter out any external imports,
        # but we should allow external imports if they have made it here.
        return None

    # Lookup file_mod_path if module not given
    if file_nearest_module is None:
        file_nearest_module = module_tree.find_nearest(file_mod_path)
    # If module not found, we should fail since the implication is that
    # an external module is importing directly from our project
    if file_nearest_module is None:
        return ErrorInfo(
            exception_message=f"Module containing '{file_mod_path}' not found in project.",
        )

    # Imports within the same module are always allowed
    if import_nearest_module == file_nearest_module:
        return None

    import_module_config = import_nearest_module.config
    if import_module_config and import_module_config.strict:
        if not is_top_level_module_import(
            import_mod_path, import_nearest_module
        ) and not import_matches_interface_members(
            import_mod_path, import_nearest_module
        ):
            # In strict mode, import must be of the module itself or one of the
            # interface members (defined in __all__)
            return ErrorInfo(
                exception_message=(
                    f"Module '{import_nearest_module.full_path}' is in strict mode. "
                    "Only imports from the public interface of this module are allowed. "
                    f"The import '{import_mod_path}' (in module '{file_nearest_module.full_path}') "
                    f"is not included in __all__."
                ),
            )

    if not file_nearest_module.config or not import_nearest_module.config:
        return ErrorInfo(
            exception_message="Could not find module configuration.",
        )

    file_nearest_module_path = file_nearest_module.config.path
    import_nearest_module_path = import_nearest_module.config.path

    # The import must be explicitly allowed
    dependencies = file_nearest_module.config.depends_on
    #
    allowed_dependencies = [dep for dep in dependencies if not dep.deprecated]
    deprecated_dependencies = [dep for dep in dependencies if dep.deprecated]
    if any(dep.path == import_nearest_module_path for dep in allowed_dependencies):
        # The import matches at least one expected dependency
        return None
    if any(dep.path == import_nearest_module_path for dep in deprecated_dependencies):
        # Dependency exists but is deprecated
        return ErrorInfo(
            source_module=file_nearest_module_path,
            invalid_module=import_nearest_module_path,
            allowed_dependencies=allowed_dependencies,
            deprecated_dependencies=deprecated_dependencies,
        )
    # This means the import is not declared as a dependency of the file
    return ErrorInfo(
        source_module=file_nearest_module_path,
        invalid_module=import_nearest_module_path,
        allowed_dependencies=allowed_dependencies,
        deprecated_dependencies=deprecated_dependencies,
    )


@dataclass
class BoundaryError:
    file_path: Path
    line_number: int
    import_mod_path: str
    error_info: ErrorInfo


@dataclass
class CheckResult:
    errors: list[BoundaryError] = field(default_factory=list)
    deprecated_warnings: list[BoundaryError] = field(default_factory=list)
    warnings: list[str] = field(default_factory=list)


def is_path_excluded(path: Path, exclude_paths: list[str]) -> bool:
    dirpath_for_matching = f"{path}/"
    return any(
        re.match(exclude_path, dirpath_for_matching) for exclude_path in exclude_paths
    )


def check(
    project_root: Path,
    project_config: ProjectConfig,
    exclude_paths: list[str] | None = None,
) -> CheckResult:
    if not project_root.is_dir():
        raise errors.TachSetupError(
            f"The path {project_root} is not a valid directory."
        )

    boundary_errors: list[BoundaryError] = []
    boundary_warnings: list[BoundaryError] = []
    warnings: list[str] = []

    if exclude_paths is not None and project_config.exclude is not None:
        exclude_paths.extend(project_config.exclude)
    else:
        exclude_paths = project_config.exclude

    source_roots = [
        project_root / source_root for source_root in project_config.source_roots
    ]

    module_validation_result = fs.validate_project_modules(
        source_roots=source_roots, modules=project_config.modules
    )
    warnings.extend(
        f"Module '{module.path}' not found. It will be ignored."
        for module in module_validation_result.invalid_modules
    )
    module_tree = build_module_tree(
        source_roots=source_roots,
        modules=module_validation_result.valid_modules,
        forbid_circular_dependencies=project_config.forbid_circular_dependencies,
    )

    found_at_least_one_project_import = False
    # This informs the Rust extension ahead-of-time which paths are excluded.
    # The extension builds regexes and uses them during `get_project_imports`
    set_excluded_paths(exclude_paths=exclude_paths or [])
<<<<<<< HEAD
    for source_root in source_roots:
        for file_path in fs.walk_pyfiles(source_root):
            abs_file_path = source_root / file_path
            rel_file_path = abs_file_path.relative_to(project_root)
            if is_path_excluded(rel_file_path, exclude_paths=exclude_paths or []):
                continue

            mod_path = fs.file_to_module_path(
                source_roots=tuple(source_roots), file_path=abs_file_path
            )
            nearest_module = module_tree.find_nearest(mod_path)
            if nearest_module is None:
                continue

            try:
                project_imports = get_project_imports(
                    project_root=str(project_root),
                    source_roots=list(map(str, source_roots)),
                    file_path=str(abs_file_path),
                    ignore_type_checking_imports=project_config.ignore_type_checking_imports,
                )
            except SyntaxError:
                warnings.append(f"Skipping '{file_path}' due to a syntax error.")
                continue
            except OSError:
                warnings.append(f"Skipping '{file_path}' due to a file system error.")
                continue
            for project_import in project_imports:
                found_at_least_one_project_import = True
                check_error = check_import(
                    module_tree=module_tree,
                    import_mod_path=project_import[0],
                    file_nearest_module=nearest_module,
                    file_mod_path=mod_path,
                )
                if check_error is None:
                    continue

                boundary_errors.append(
                    BoundaryError(
                        file_path=file_path,
                        import_mod_path=project_import[0],
                        line_number=project_import[1],
                        error_info=check_error,
                    )
                )
=======
    for file_path in fs.walk_pyfiles(source_root):
        abs_file_path = source_root / file_path
        rel_file_path = abs_file_path.relative_to(project_root)
        if is_path_excluded(rel_file_path, exclude_paths=exclude_paths or []):
            continue

        mod_path = fs.file_to_module_path(
            source_root=source_root, file_path=abs_file_path
        )
        nearest_module = module_tree.find_nearest(mod_path)
        if nearest_module is None:
            continue

        try:
            project_imports = get_project_imports(
                project_root=str(project_root),
                source_root=str(project_config.source_root),
                file_path=str(abs_file_path),
                ignore_type_checking_imports=project_config.ignore_type_checking_imports,
            )
        except SyntaxError:
            warnings.append(f"Skipping '{file_path}' due to a syntax error.")
            continue
        except OSError:
            warnings.append(f"Skipping '{file_path}' due to a file system error.")
            continue
        for project_import in project_imports:
            found_at_least_one_project_import = True
            error_info = check_import(
                module_tree=module_tree,
                import_mod_path=project_import[0],
                file_nearest_module=nearest_module,
                file_mod_path=mod_path,
            )
            if error_info is None:
                continue
            boundary_error = BoundaryError(
                file_path=file_path,
                import_mod_path=project_import[0],
                line_number=project_import[1],
                error_info=error_info,
            )
            if error_info.is_deprecated:
                boundary_warnings.append(boundary_error)
            else:
                boundary_errors.append(boundary_error)
>>>>>>> d2c9630e

    if not found_at_least_one_project_import:
        warnings.append(
            "WARNING: No first-party imports were found. You may need to use 'tach mod' to update your Python source root. Docs: https://docs.gauge.sh/usage/configuration#source-root"
        )
    return CheckResult(
        errors=boundary_errors, deprecated_warnings=boundary_warnings, warnings=warnings
    )


__all__ = ["BoundaryError", "check"]<|MERGE_RESOLUTION|>--- conflicted
+++ resolved
@@ -193,7 +193,6 @@
     # This informs the Rust extension ahead-of-time which paths are excluded.
     # The extension builds regexes and uses them during `get_project_imports`
     set_excluded_paths(exclude_paths=exclude_paths or [])
-<<<<<<< HEAD
     for source_root in source_roots:
         for file_path in fs.walk_pyfiles(source_root):
             abs_file_path = source_root / file_path
@@ -223,71 +222,24 @@
                 continue
             for project_import in project_imports:
                 found_at_least_one_project_import = True
-                check_error = check_import(
+                error_info = check_import(
                     module_tree=module_tree,
                     import_mod_path=project_import[0],
                     file_nearest_module=nearest_module,
                     file_mod_path=mod_path,
                 )
-                if check_error is None:
+                if error_info is None:
                     continue
-
-                boundary_errors.append(
-                    BoundaryError(
-                        file_path=file_path,
-                        import_mod_path=project_import[0],
-                        line_number=project_import[1],
-                        error_info=check_error,
-                    )
+                boundary_error = BoundaryError(
+                    file_path=file_path,
+                    import_mod_path=project_import[0],
+                    line_number=project_import[1],
+                    error_info=error_info,
                 )
-=======
-    for file_path in fs.walk_pyfiles(source_root):
-        abs_file_path = source_root / file_path
-        rel_file_path = abs_file_path.relative_to(project_root)
-        if is_path_excluded(rel_file_path, exclude_paths=exclude_paths or []):
-            continue
-
-        mod_path = fs.file_to_module_path(
-            source_root=source_root, file_path=abs_file_path
-        )
-        nearest_module = module_tree.find_nearest(mod_path)
-        if nearest_module is None:
-            continue
-
-        try:
-            project_imports = get_project_imports(
-                project_root=str(project_root),
-                source_root=str(project_config.source_root),
-                file_path=str(abs_file_path),
-                ignore_type_checking_imports=project_config.ignore_type_checking_imports,
-            )
-        except SyntaxError:
-            warnings.append(f"Skipping '{file_path}' due to a syntax error.")
-            continue
-        except OSError:
-            warnings.append(f"Skipping '{file_path}' due to a file system error.")
-            continue
-        for project_import in project_imports:
-            found_at_least_one_project_import = True
-            error_info = check_import(
-                module_tree=module_tree,
-                import_mod_path=project_import[0],
-                file_nearest_module=nearest_module,
-                file_mod_path=mod_path,
-            )
-            if error_info is None:
-                continue
-            boundary_error = BoundaryError(
-                file_path=file_path,
-                import_mod_path=project_import[0],
-                line_number=project_import[1],
-                error_info=error_info,
-            )
-            if error_info.is_deprecated:
-                boundary_warnings.append(boundary_error)
-            else:
-                boundary_errors.append(boundary_error)
->>>>>>> d2c9630e
+                if error_info.is_deprecated:
+                    boundary_warnings.append(boundary_error)
+                else:
+                    boundary_errors.append(boundary_error)
 
     if not found_at_least_one_project_import:
         warnings.append(
